--- conflicted
+++ resolved
@@ -386,8 +386,6 @@
 			RGB5A1,
 			RGB10A2,
 
-<<<<<<< HEAD
-=======
 			UnknownDepth, // depth formats below
 
 			D16,
@@ -399,7 +397,6 @@
 			D32F,
 			D0S8,
 			
->>>>>>> 04644939
 			Count
 		};
 	};
